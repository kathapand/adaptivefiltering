--- conflicted
+++ resolved
@@ -10,15 +10,11 @@
     packages=find_packages(),
     install_requires=[
         "ipyvolume",
-<<<<<<< HEAD
         "ipywidgets<8",
         "jsonschema",
-        "laspy==1.7.0",
+        "laspy[laszip]",
         "numpy",
         "pyrsistent",
-=======
-        "laspy[laszip]",
->>>>>>> ac4d9040
         "xdg",
     ],
     include_package_data=True,
