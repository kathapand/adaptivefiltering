<<<<<<< HEAD
from adaptivefiltering.paths import locate_file
from adaptivefiltering.segmentation import Segmentation
from adaptivefiltering.visualization import vis_pointcloud


import laspy
import sys
=======
from adaptivefiltering.visualization import vis_pointcloud
from adaptivefiltering.visualization import vis_mesh
from adaptivefiltering.paths import locate_file
import json
import laspy
import pdal
import tempfile
import numpy as np
from osgeo import gdal
import os
>>>>>>> ce9c1316


class DataSet:
    def __init__(self, filename, warning_threshold=750000):
        """The main class that represents a Lidar data set.

        :param filename:
            Filename to load the dataset from. The dataset is expected to be in LAS/LAZ 1.2-1.4 format.
            If an absolute filename is given, the dataset is loaded from that location. Relative paths
            are interpreted (in this order) with respect to the directory set with :any:`set_data_directory`,
            the current working directory, XDG data directories (Unix only) and the Python package
            installation directory.
            Will give a warning if too many data points are present.
        :type filename: str
        """
        # initilizise self._geo_tif_data_resolution as 0
        self._geo_tif_data_resolution = 0
        # initilize warning threshold to warn the user that show() is not available
        self.warning_threshold = warning_threshold

        self.filename = locate_file(filename)
        # old laspy style
        # self.data = laspy.file.File(filename, mode="r")

        # new laspy style
        # test = laspy.read(test, l)
        self.data = laspy.read(self.filename)

        if len(self.data.x) >= self.warning_threshold:
            print(
                "This is a warning: {} points are loaded, but only {} can be displayed via the show() function".format(
                    len(self.data.x), self.warning_threshold
                )
            )

    def save_mesh(
        self,
        filename,
        resolution=2.0,
    ):
        """Calculate and save a meshgrid of the dataset with a custom resolution.

        :param filename:
            Filename to save the .tif. This can be a relative or absolute path.
            Relative paths are interpreted w.r.t. the current working directory.
        :type filename: str
        :param resolution:
            The resolution in meters used to calculate the mesh from the point cloud.
        :type resolution: float
        """
<<<<<<< HEAD
        self.filename = locate_file(filename)
        self.data = laspy.read(self.filename)
=======
        # if .tif is already in the filename it will be removed to avoid double file extension
        if os.path.splitext(filename)[1] == ".tif":
            filename = os.path.splitext(filename)[0]
        # configure the geotif pipeline
        geotif_pipeline_json = [
            self.filename,
            {
                "filename": filename + ".tif",
                "gdaldriver": "GTiff",
                "output_type": "all",
                "resolution": resolution,
                "type": "writers.gdal",
            },
        ]
        # setup and execute the geotif pipeline
        pipeline = pdal.Pipeline(json.dumps(geotif_pipeline_json))
        geotif_pipeline = pipeline.execute()
        self._geo_tif_data = gdal.Open(filename + ".tif", gdal.GA_ReadOnly)
        self._geo_tif_data_resolution = resolution

    def show_mesh(self, resolution=2.0):
        """Load an existing . tif file or create a temporary file with a given resolution. The -tif is than visualised as a 3d mesh

        :param filename:
            optional filename to load a specific .tif file. The filename uses the same search method as the base class.
            A .tif ending must be used.
        :type filename: str
        :param resolution:
            The resolution in meters used to calculate the mesh from the point cloud.
        :type resolution: float

        :raises Warning: Raised if something other than a .tif file is selected.
>>>>>>> ce9c1316

        """

        # check if a filename is given, if not make a temporary tif file to view data
        if self._geo_tif_data_resolution is not resolution:
            print(
                "Either no previous geotif file exists or a different resolution is requested. A new temporary geotif file with a resolution of {} will be created but not saved.".format(
                    resolution
                )
            )
<<<<<<< HEAD
        else:
            return vis_pointcloud(self.data.x, self.data.y, self.data.z)

    def show_mesh(self, resolution=5.0):
        """Visualize the point cloud as a digital terrain model in JupyterLab

        It is important to note that for archaelogic applications, the mesh is not
        a traditional DEM/DTM (Digitial Elevation/Terrain Model), but rather a DFM
        (Digital Feature Model) which consists of ground and all potentially relevant
        structures like buildings etc. but always excludes vegetation.

        :param resolution:
            The mesh resolution in meters. Adapt this depending on the scale
            of the features you are looking for and the point density of your
            Lidar data.
        :type resolution: float
        """
        raise NotImplementedError  # pragma: no cover

    def save(self, filename, compress=False, overwrite=False):
        """Store the dataset as a new LAS/LAZ file

        This writes this instance of the data set to an LAS/LAZ file which will
        permanently store the ground point classification. The resulting file will
        also contain the point data from the original data set.

        :param filename:
            Where to store the new LAS/LAZ file. You can either specify an absolute path
            or a relative path. Relative paths are interpreted w.r.t. the current
            working directory.
        :type filename: str
        :param compress:
            If true, an LAZ file will be written instead of an LAS file.
        :type compress: bool
        :param overwrite:
            If this parameter is false and the specified filename does already exist,
            an error is thrown. This is done in order to prevent accidental corruption
            of valueable data files.
        :type overwrite: bool
        """
        raise NotImplementedError  # pragma: no cover

    def save_mesh(self, filename, resolution=5.0):
        """Store the point cloud as a digital terrain model to a GeoTIFF file

        It is important to note that for archaelogic applications, the mesh is not
        a traditional DEM/DTM (Digitial Elevation/Terrain Model), but rather a DFM
        (Digital Feature Model) which consists of ground and all potentially relevant
        structures like buildings etc. but always excludes vegetation.

        :param filename:
            The filename to store the mesh. You can either specify an absolute path
            or a relative path. Relative paths are interpreted w.r.t. the current
            working directory.
        :type filename: str
        :param resolution:
            The mesh resolution in meters. Adapt this depending on the scale
            of the features you are looking for and the point density of your
            Lidar data.
        :type resolution: float
        """
        raise NotImplementedError  # pragma: no cover

    def restrict(self, segmentation):
        """Restrict the data set to a spatial subset

        :param segmentation:
        :type: adaptivefiltering.segmentation.Segmentation
        """
        raise NotImplementedError  # pragma: no cover

    def provenance(self, stream=sys.stdout):
        """Report the provence of this data set

        For the given data set instance, report the input data and filter
        sequence (incl. filter settings) that procuced this data set. This
        can be used to make good filtering results achieved while using the
        package reproducible.

        :param stream:
            The stream to write the results to. Defaults to stdout, but
            could also e.g. be a file stream.
        """
        raise NotImplementedError  # pragma: no cover
=======

            # the temporary file is not removed automatically. Manual removal will be implemented
            with tempfile.NamedTemporaryFile(dir=os.getcwd()) as tmp_file:
                self.save_mesh(str(tmp_file.name), resolution=resolution)

        # use the number of x and y points to generate a grid.
        x = np.arange(0, self._geo_tif_data.RasterXSize)
        y = np.arange(0, self._geo_tif_data.RasterYSize)

        # multiplay x and y with the given resolution for comparable plot.
        x = x * self._geo_tif_data.GetGeoTransform()[1]
        y = y * self._geo_tif_data.GetGeoTransform()[1]

        # get height information from
        band = self._geo_tif_data.GetRasterBand(1)
        z = band.ReadAsArray()
        return vis_mesh(x, y, z)

    def show(self):
        """Visualize the point cloud in Jupyter notebook

        Non-operational if called outside of Jupyter Notebook.
        """
        if len(self.data.x) >= self.warning_threshold:
            error_text = "Too many Datapoints loaded for visualisation.{} points are loaded, but only {} allowed".format(
                len(self.data.x), self.warning_threshold
            )
            raise ValueError(error_text)

        return vis_pointcloud(self.data.x, self.data.y, self.data.z)
>>>>>>> ce9c1316
<|MERGE_RESOLUTION|>--- conflicted
+++ resolved
@@ -1,15 +1,6 @@
-<<<<<<< HEAD
 from adaptivefiltering.paths import locate_file
-from adaptivefiltering.segmentation import Segmentation
-from adaptivefiltering.visualization import vis_pointcloud
+from adaptivefiltering.visualization import vis_pointcloud, vis_mesh
 
-
-import laspy
-import sys
-=======
-from adaptivefiltering.visualization import vis_pointcloud
-from adaptivefiltering.visualization import vis_mesh
-from adaptivefiltering.paths import locate_file
 import json
 import laspy
 import pdal
@@ -17,7 +8,7 @@
 import numpy as np
 from osgeo import gdal
 import os
->>>>>>> ce9c1316
+import sys
 
 
 class DataSet:
@@ -58,20 +49,24 @@
         filename,
         resolution=2.0,
     ):
-        """Calculate and save a meshgrid of the dataset with a custom resolution.
+        """Store the point cloud as a digital terrain model to a GeoTIFF file
+
+        It is important to note that for archaelogic applications, the mesh is not
+        a traditional DEM/DTM (Digitial Elevation/Terrain Model), but rather a DFM
+        (Digital Feature Model) which consists of ground and all potentially relevant
+        structures like buildings etc. but always excludes vegetation.
 
         :param filename:
-            Filename to save the .tif. This can be a relative or absolute path.
-            Relative paths are interpreted w.r.t. the current working directory.
+            The filename to store the mesh. You can either specify an absolute path
+            or a relative path. Relative paths are interpreted w.r.t. the current
+            working directory.
         :type filename: str
         :param resolution:
-            The resolution in meters used to calculate the mesh from the point cloud.
+            The mesh resolution in meters. Adapt this depending on the scale
+            of the features you are looking for and the point density of your
+            Lidar data.
         :type resolution: float
         """
-<<<<<<< HEAD
-        self.filename = locate_file(filename)
-        self.data = laspy.read(self.filename)
-=======
         # if .tif is already in the filename it will be removed to avoid double file extension
         if os.path.splitext(filename)[1] == ".tif":
             filename = os.path.splitext(filename)[0]
@@ -93,33 +88,6 @@
         self._geo_tif_data_resolution = resolution
 
     def show_mesh(self, resolution=2.0):
-        """Load an existing . tif file or create a temporary file with a given resolution. The -tif is than visualised as a 3d mesh
-
-        :param filename:
-            optional filename to load a specific .tif file. The filename uses the same search method as the base class.
-            A .tif ending must be used.
-        :type filename: str
-        :param resolution:
-            The resolution in meters used to calculate the mesh from the point cloud.
-        :type resolution: float
-
-        :raises Warning: Raised if something other than a .tif file is selected.
->>>>>>> ce9c1316
-
-        """
-
-        # check if a filename is given, if not make a temporary tif file to view data
-        if self._geo_tif_data_resolution is not resolution:
-            print(
-                "Either no previous geotif file exists or a different resolution is requested. A new temporary geotif file with a resolution of {} will be created but not saved.".format(
-                    resolution
-                )
-            )
-<<<<<<< HEAD
-        else:
-            return vis_pointcloud(self.data.x, self.data.y, self.data.z)
-
-    def show_mesh(self, resolution=5.0):
         """Visualize the point cloud as a digital terrain model in JupyterLab
 
         It is important to note that for archaelogic applications, the mesh is not
@@ -133,7 +101,44 @@
             Lidar data.
         :type resolution: float
         """
-        raise NotImplementedError  # pragma: no cover
+
+        # check if a filename is given, if not make a temporary tif file to view data
+        if self._geo_tif_data_resolution is not resolution:
+            print(
+                "Either no previous geotif file exists or a different resolution is requested. A new temporary geotif file with a resolution of {} will be created but not saved.".format(
+                    resolution
+                )
+            )
+
+            # the temporary file is not removed automatically. Manual removal will be implemented
+            with tempfile.NamedTemporaryFile(dir=os.getcwd()) as tmp_file:
+                self.save_mesh(str(tmp_file.name), resolution=resolution)
+
+        # use the number of x and y points to generate a grid.
+        x = np.arange(0, self._geo_tif_data.RasterXSize)
+        y = np.arange(0, self._geo_tif_data.RasterYSize)
+
+        # multiplay x and y with the given resolution for comparable plot.
+        x = x * self._geo_tif_data.GetGeoTransform()[1]
+        y = y * self._geo_tif_data.GetGeoTransform()[1]
+
+        # get height information from
+        band = self._geo_tif_data.GetRasterBand(1)
+        z = band.ReadAsArray()
+        return vis_mesh(x, y, z)
+
+    def show(self):
+        """Visualize the point cloud in Jupyter notebook
+        Will give a warning if too many data points are present.
+        Non-operational if called outside of Jupyter Notebook.
+        """
+        if len(self.data.x) >= self.warning_threshold:
+            error_text = "Too many Datapoints loaded for visualisation.{} points are loaded, but only {} allowed".format(
+                len(self.data.x), self.warning_threshold
+            )
+            raise ValueError(error_text)
+
+        return vis_pointcloud(self.data.x, self.data.y, self.data.z)
 
     def save(self, filename, compress=False, overwrite=False):
         """Store the dataset as a new LAS/LAZ file
@@ -158,27 +163,6 @@
         """
         raise NotImplementedError  # pragma: no cover
 
-    def save_mesh(self, filename, resolution=5.0):
-        """Store the point cloud as a digital terrain model to a GeoTIFF file
-
-        It is important to note that for archaelogic applications, the mesh is not
-        a traditional DEM/DTM (Digitial Elevation/Terrain Model), but rather a DFM
-        (Digital Feature Model) which consists of ground and all potentially relevant
-        structures like buildings etc. but always excludes vegetation.
-
-        :param filename:
-            The filename to store the mesh. You can either specify an absolute path
-            or a relative path. Relative paths are interpreted w.r.t. the current
-            working directory.
-        :type filename: str
-        :param resolution:
-            The mesh resolution in meters. Adapt this depending on the scale
-            of the features you are looking for and the point density of your
-            Lidar data.
-        :type resolution: float
-        """
-        raise NotImplementedError  # pragma: no cover
-
     def restrict(self, segmentation):
         """Restrict the data set to a spatial subset
 
@@ -199,36 +183,4 @@
             The stream to write the results to. Defaults to stdout, but
             could also e.g. be a file stream.
         """
-        raise NotImplementedError  # pragma: no cover
-=======
-
-            # the temporary file is not removed automatically. Manual removal will be implemented
-            with tempfile.NamedTemporaryFile(dir=os.getcwd()) as tmp_file:
-                self.save_mesh(str(tmp_file.name), resolution=resolution)
-
-        # use the number of x and y points to generate a grid.
-        x = np.arange(0, self._geo_tif_data.RasterXSize)
-        y = np.arange(0, self._geo_tif_data.RasterYSize)
-
-        # multiplay x and y with the given resolution for comparable plot.
-        x = x * self._geo_tif_data.GetGeoTransform()[1]
-        y = y * self._geo_tif_data.GetGeoTransform()[1]
-
-        # get height information from
-        band = self._geo_tif_data.GetRasterBand(1)
-        z = band.ReadAsArray()
-        return vis_mesh(x, y, z)
-
-    def show(self):
-        """Visualize the point cloud in Jupyter notebook
-
-        Non-operational if called outside of Jupyter Notebook.
-        """
-        if len(self.data.x) >= self.warning_threshold:
-            error_text = "Too many Datapoints loaded for visualisation.{} points are loaded, but only {} allowed".format(
-                len(self.data.x), self.warning_threshold
-            )
-            raise ValueError(error_text)
-
-        return vis_pointcloud(self.data.x, self.data.y, self.data.z)
->>>>>>> ce9c1316
+        raise NotImplementedError  # pragma: no cover