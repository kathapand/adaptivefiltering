from adaptivefiltering.asprs import asprs_class_name
from adaptivefiltering.dataset import DataSet, DigitalSurfaceModel, reproject_dataset
from adaptivefiltering.filter import Pipeline, Filter, update_data
from adaptivefiltering.library import (
    get_filter_libraries,
    library_keywords,
)
from adaptivefiltering.paths import load_schema, within_temporary_workspace
from adaptivefiltering.pdal import PDALInMemoryDataSet
<<<<<<< HEAD
from adaptivefiltering.segmentation import (
    Map,
    Segmentation,
    swap_coordinates,
    convert_segmentation,
)
=======
from adaptivefiltering.segmentation import Map, swap_coordinates
>>>>>>> 210a042e
from adaptivefiltering.utils import (
    AdaptiveFilteringError,
    merge_segmentation_features,
)
from adaptivefiltering.widgets import WidgetFormWithLabels

from osgeo import ogr

import collections
import contextlib
import copy
import hashlib
import ipywidgets
import ipywidgets_jsonschema
import IPython
import itertools
import numpy as np
import pyrsistent
import pytools
import wrapt
import functools


fullwidth = ipywidgets.Layout(width="100%")


def return_proxy(creator, widgets):
    """A transparent proxy that can be returned from Jupyter UIs

    The created proxy object solves the general problem of needing to non-blockingly
    return from functions that display UI controls as a side effect. The returned object
    is updated whenever the widget state changes so that the return object would change.
    The proxy uses the :code:`wrapt` library to be as transparent as possible, allowing
    users to immediately work with the created object.

    :param creator:
        A callable that accepts no parameters and creates the object
        that should be returned. This is called whenever the widget
        state changes.
    :param widgets:
        A list of widgets whose changes should trigger a recreation of
        the proxy object.
    """
    # Create a new proxy object by calling the creator once
    proxy = wrapt.ObjectProxy(creator())

    # Define a handler that updates the proxy
    def _update_proxy(_):
        proxy.__wrapped__ = creator()

    # Register handler that triggers proxy update
    for widget in widgets:
        widget.observe(
            _update_proxy, names=("value", "selected_index", "data"), type="change"
        )

    return proxy


@contextlib.contextmanager
def hourglass_icon(button):
    """Context manager to temporarily show an hourglass icon on a button

    :param button: The button
    :type button: ipywidgets.Button
    """
    button.icon = "hourglass-half"
    yield
    button.icon = ""


def as_pdal(dataset):
    """Transform a dataset or digital surface model into a PDAL dataset"""
    if isinstance(dataset, DigitalSurfaceModel):
        return as_pdal(dataset.dataset)
    return PDALInMemoryDataSet.convert(dataset)


def classification_widget(datasets, selected=None):
    """Create a widget to select classification values

    The shown classification values are taken from the datasets themselves
    and the total amount of points for each class is shown in the widget.
    The widget then allows to select an arbitrary number of classes. By default,
    all classes are selected, unless ground points are present in the datasets
    in which case only these are selected.

    :param datasets:
        A list of datasets.
    :type datasets: list
    :param selected:
        An optional list of pre-selected indices.
    :type selected: list
    """

    # Determine classes present across all datasets
    joined_count = {}
    for dataset in datasets:
        # Make sure that we have an in-memory copy of the dataset
        dataset = as_pdal(dataset)

        # Get the lists present in this dataset
        for code, numpoints in enumerate(np.bincount(dataset.data["Classification"])):
            if numpoints > 0:
                joined_count.setdefault(code, 0)
                joined_count[code] += numpoints

    # If the dataset already contains ground points, we only want to use
    # them by default. This saves tedious work for the user who is interested
    # in ground point filtering results.
    if selected is None:
        if 2 in joined_count:
            selected = [2]
        else:
            # If there are no ground points, we use all classes
            selected = list(joined_count.keys())

    return ipywidgets.SelectMultiple(
        options=[
            (f"[{code}]: {asprs_class_name(code)} ({joined_count[code]} points)", code)
            for code in sorted(joined_count.keys())
        ],
        value=selected,
    )


@pytools.memoize(key=lambda d, p, **c: (d, p.config, pyrsistent.pmap(c)))
def cached_pipeline_application(dataset, pipeline, **config):
    """Call filter pipelinex execution in a cached way"""
    return pipeline.execute(dataset, **config)


def expand_variability_string(varlist, type_="string", samples_for_continuous=5):
    """Split a string into variants allowing comma separation and ranges with dashes

    :param varlist:
        The input string to expand
    :type varlist: str
    :param type_:
        The type of the variables to return. Maybe `string`, `integer` or `number`.
    :type type_: str
    :param samples_for_continuous:
        The number of samples to use when resolving ranges of floating point values (defaults to 5)
    :type samples_for_continuous: int
    """
    # For discrete variation, we use comma separation
    for part in varlist.split(","):
        part = part.strip()

        # If this is a numeric parameter it might also have ranges specified by dashes
        if type_ == "number":
            slice_ = part.split(":")

            # This is not a range
            if len(slice_) == 1:
                yield float(part)

            # This is a start/stop range that we sample with 5 intervals
            if len(slice_) == 2:
                for i in range(samples_for_continuous):
                    yield float(slice_[0]) + i / (samples_for_continuous - 1) * (
                        float(slice_[1]) - float(slice_[0])
                    )

            # This is a slice with start, stop and step
            if len(slice_) == 3:
                current = float(slice_[0])
                while current <= float(slice_[1]):
                    yield current
                    current = current + float(slice_[2])

            # Check for weird patterns like "0-5-10"
            if len(slice_) > 3:
                raise ValueError(f"Given an invalid range of parameters: '{part}'")

        if type_ == "integer":
            slice_ = part.split(":")

            # This is not a range
            if len(slice_) == 1:
                yield int(part)

            # This is a start/stop range
            if len(slice_) == 2:
                for i in range(int(slice_[0]), int(slice_[1]) + 1):
                    yield i

            # This is a range with start/stop and step
            if len(slice_) == 3:
                current = int(slice_[0])
                while current <= int(slice_[1]):
                    yield current
                    current = current + int(slice_[2])

            if len(slice_) > 3:
                raise ValueError(f"Given an invalid range of parameters: '{part}'")

        if type_ == "string":
            yield part


def create_variability(batchdata, samples_for_continuous=5, non_persist_only=True):
    """Create combinatorical product of specified variants

    :param batchdata:
        The variability data provided by the filter data model.
    :type batchdata: list
    :param samples_for_continuous:
        The number of samples to use when resolving ranges of floating point values (defaults to 5)
    :type samples_for_continuous: int
    :param non_persist_only:
        Whether or not the creation of variability is restricted to entries
        with `persist=False`. The `persist` field is used to distinguish batch
        processing from end user configuration.
    :type non_persist_only: bool
    """
    if non_persist_only:
        batchdata = [bd for bd in batchdata if not bd["persist"]]

    variants = []
    varpoints = [
        tuple(
            expand_variability_string(
                bd["values"],
                samples_for_continuous=samples_for_continuous,
                type_=bd["type"],
            )
        )
        for bd in batchdata
    ]
    for combo in itertools.product(*varpoints):
        variant = []
        for i, val in enumerate(combo):
            newbd = batchdata[i].copy()
            newbd["values"] = val
            variant.append(newbd)
        variants.append(variant)

    return variants


def trivial_tab_titles(tab, template="#{i}"):
    """Adds trivial titles to a tab

    :param tab:
        The tab widget to change the titles
    :type tab: ipywidgets.Tab
    :param template:
        A format string to use to generated the title. May use
        the variable i to reference the tab index.
    """
    tab.titles = tuple(template.format(i=str(j)) for j in range(len(tab.children)))


# A data structure to store widgets within to quickly navigate back and forth
# between visualizations in the pipeline_tuning widget.
PipelineWidgetState = collections.namedtuple(
    "PipelineWidgetState",
    ["pipeline", "rasterization", "visualization", "classification", "image"],
)


def pipeline_tuning(datasets=[], pipeline=None):
    """The Jupyter UI to create a filtering pipeline from scratch.

    The use of this UI is described in detail in `the notebook on creating filter pipelines`_.

    .. _the notebook on creating filter pipelines: filtering.nblink

    :param datasets:
        One or more instances of Lidar datasets to work on
    :type datasets: list
    :param pipeline:
        A pipeline to use as a starting point. If omitted, a new pipeline object will be created.
    :type pipeline: adaptivefiltering.filter.Pipeline
    :return:
        Returns the created pipeline object
    :rtype: adaptivefiltering.filter.Pipeline
    """

    # Instantiate a new pipeline object if we are not modifying an existing one.
    if pipeline is None:
        pipeline = Pipeline()

    # If a single dataset was given, transform it into a list
    if isinstance(datasets, DataSet):
        datasets = [datasets]

    # Assert that at least one dataset has been provided
    if len(datasets) == 0:
        raise AdaptiveFilteringError(
            "At least one dataset must be provided to pipeline_tuning"
        )

    # Create the data structure to store the history of visualizations in this app
    history = []

    # Loop over the given datasets
    def create_history_item(ds, data, classes=None):
        # Create a new classification widget and insert it into the Box
        _class_widget = classification_widget([ds], selected=classes)
        app.right_sidebar.children[-1].children = (_class_widget,)

        # Create widgets from the datasets
        image = ipywidgets.Box(
            children=[
                ds.show(
                    classification=class_widget.children[0].value,
                    **rasterization_widget_form.data,
                    **visualization_form.data,
                )
            ]
        )

        # Add the set of widgets to our history
        history.append(
            PipelineWidgetState(
                pipeline=data,
                rasterization=rasterization_widget_form.data,
                visualization=visualization_form.data,
                classification=_class_widget,
                image=image,
            )
        )

        # Add it to the center Tab widget
        nonlocal center
        index = len(center.children)
        center.children = center.children + (image,)
        trivial_tab_titles(center)

    # Configure control buttons
    preview = ipywidgets.Button(description="Preview", layout=fullwidth)
    finalize = ipywidgets.Button(description="Finalize", layout=fullwidth)
    delete = ipywidgets.Button(
        description="Delete this filtering", layout=ipywidgets.Layout(width="50%")
    )
    delete_all = ipywidgets.Button(
        description="Delete filtering history", layout=ipywidgets.Layout(width="50%")
    )

    # The center widget holds the Tab widget to browse history
    center = ipywidgets.Tab(children=[], titles=[])
    trivial_tab_titles(center)
    center.layout = fullwidth

    def _switch_tab(_):
        if len(center.children) > 0:
            item = history[center.selected_index]
            pipeline_form.data = item.pipeline
            rasterization_widget_form.data = item.rasterization
            visualization_form_widget.data = item.visualization
            class_widget.children = (item.classification,)

    def _trigger_preview(config=None):
        if config is None:
            config = pipeline_form.data

        # Extract the currently selected classes and implement heuristic:
        # If ground was already in the classification, we keep the values
        if history:
            old_classes = history[-1].classification.value
            had_ground = 2 in [o[1] for o in history[-1].classification.options]
            classes = old_classes if had_ground else None
        else:
            classes = None

        for ds in datasets:
            # Extract the pipeline from the widget
            nonlocal pipeline
            pipeline = pipeline.copy(**config)

            # TODO: Do this in parallel!
            with within_temporary_workspace():
                transformed = cached_pipeline_application(ds, pipeline)

            # Create a new entry in the history list
            create_history_item(transformed, config, classes=classes)

            # Select the newly added tab
            center.selected_index = len(center.children) - 1
            trivial_tab_titles(center)

    def _update_preview(button):
        with hourglass_icon(button):
            # Check whether there is batch-processing information
            batchdata = pipeline_form.batchdata

            if len(batchdata) == 0:
                _trigger_preview()
            else:
                for variant in create_variability(batchdata):
                    config = pyrsistent.freeze(pipeline_form.data)

                    # Modify all the necessary bits
                    for mod in variant:
                        config = update_data(config, mod)

                    _trigger_preview(pyrsistent.thaw(config))

    def _delete_history_item(_):
        # If we only have zero or one, this is equivalent to delete all
        if len(center.children) < 2:
            _delete_all(_)
            return

        # Otherwise we remove only this one from the history
        i = center.selected_index
        nonlocal history
        history = history[:i] + history[i + 1 :]
        center.children = center.children[:i] + center.children[i + 1 :]
        center.selected_index = len(center.children) - 1

        # This ensures that widgets are updated when this tab is removed
        _switch_tab(None)
        trivial_tab_titles(center)

    def _delete_all(_):
        nonlocal history
        history = []
        center.children = tuple()

    # Register preview button click handler
    preview.on_click(_update_preview)

    # Register delete button click handler
    delete.on_click(_delete_history_item)
    delete_all.on_click(_delete_all)

    # When we switch tabs, all widgets should restore the correct information
    center.observe(_switch_tab, names="selected_index")

    # Create the (persisting) building blocks for the app
    pipeline_form = pipeline.widget_form()

    # Get a widget for rasterization
    raster_schema = copy.deepcopy(load_schema("rasterize.json"))

    # We drop classification, because we add this as a specialized widget
    raster_schema["properties"].pop("classification")

    rasterization_widget_form = ipywidgets_jsonschema.Form(
        raster_schema, vertically_place_labels=True
    )
    rasterization_widget = rasterization_widget_form.widget
    rasterization_widget.layout = fullwidth

    # Get a widget that allows configuration of the visualization method
    schema = load_schema("visualization.json")
    visualization_form = ipywidgets_jsonschema.Form(
        schema, vertically_place_labels=True, use_sliders=True
    )
    visualization_form_widget = visualization_form.widget
    visualization_form_widget.layout = fullwidth

    # Get the container widget for classification
    class_widget = ipywidgets.Box([])
    class_widget.layout = fullwidth

    # Create the final app layout
    app = ipywidgets.AppLayout(
        left_sidebar=ipywidgets.VBox(
            [
                ipywidgets.HTML(
                    "Interactive pipeline configuration:", layout=fullwidth
                ),
                pipeline_form.widget,
            ]
        ),
        center=center,
        right_sidebar=ipywidgets.VBox(
            [
                ipywidgets.HTML("Ground point filtering controls:", layout=fullwidth),
                preview,
                finalize,
                ipywidgets.HBox([delete, delete_all]),
                ipywidgets.HTML("Rasterization options:", layout=fullwidth),
                rasterization_widget,
                ipywidgets.HTML("Visualization options:", layout=fullwidth),
                visualization_form_widget,
                ipywidgets.HTML(
                    "Point classifications to include in the hillshade visualization (click preview to update):",
                    layout=fullwidth,
                ),
                class_widget,
            ]
        ),
    )

    # Initially trigger preview generation
    preview.click()

    # Show the app in Jupyter notebook
    IPython.display.display(app)

    # Implement finalization
    pipeline_proxy = return_proxy(
        lambda: pipeline.copy(
            _variability=pipeline_form.batchdata, **pipeline_form.data
        ),
        [pipeline_form],
    )

    def _finalize(_):
        app.layout.display = "none"

    finalize.on_click(_finalize)

    # Return the pipeline proxy object
    return pipeline_proxy


def setup_overlay_control(dataset, with_map=False, inlude_draw_controle=True):
    """
    This function creates the rasterization control widged for the restrict, assign_pipeline and show_ineractive widgets

    """

    # Get a widget for rasterization

    raster_schema = copy.deepcopy(load_schema("rasterize.json"))

    # We drop classification, because we add this as a specialized widget
    raster_schema["properties"].pop("classification")

    rasterization_widget_form = ipywidgets_jsonschema.Form(
        raster_schema, vertically_place_labels=True
    )
    rasterization_widget = rasterization_widget_form.widget
    rasterization_widget.layout = fullwidth

    # Get a widget that allows configuration of the visualization method
    schema = load_schema("visualization.json")

    form = ipywidgets_jsonschema.Form(
        schema, vertically_place_labels=True, use_sliders=True
    )
    formwidget = form.widget
    formwidget.layout = fullwidth

    # Create the classification widget
    classification = ipywidgets.Box([classification_widget([dataset])])
    classification.layout = fullwidth

    load_raster_button = ipywidgets.Button(description="Visualize", layout=fullwidth)

    def load_raster_to_map(b):
        with hourglass_icon(b):
            # Rerasterize if necessary
            nonlocal dataset
            if not isinstance(dataset, DigitalSurfaceModel):
                dataset = dataset.rasterize(
                    classification=classification.children[0].value,
                    **rasterization_widget_form.data,
                )

            else:
                dataset = dataset.dataset.rasterize(
                    classification=classification.children[0].value,
                    **rasterization_widget_form.data,
                )

            vis = dataset.show(**form.data).children[0]
            map_.load_overlay(vis, "Visualisation")

    # case for restrict
    if with_map:

        # create instance of dataset with srs of "EPSG:3857",
        # this ensures that the slope and hillshade overlay fit the map projection.
        dataset = reproject_dataset(dataset, "EPSG:3857")
        # Create the map
        map_ = Map(dataset, inlude_draw_controle=inlude_draw_controle)
        load_raster_button.on_click(load_raster_to_map)

        load_raster_label = ipywidgets.Box(
            (ipywidgets.Label("Add Geotiff layer to the map:"),)
        )
        controls = ipywidgets.VBox(
            [
                load_raster_label,
                load_raster_button,
                rasterization_widget,
                formwidget,
                classification,
            ]
        )
        return controls, map_
    # case for show_interactive
    else:
        controls = ipywidgets.VBox(
            [
                load_raster_button,
                rasterization_widget,
                formwidget,
                classification,
            ]
        )
        return (
            controls,
            form,
            classification,
            rasterization_widget_form,
            load_raster_button,
        )


def assign_pipeline(dataset, segmentation, pipelines):
    """
    Load a segmentation object with one or more multipolygons and a list of pipelines.
    Each multipolygon can be assigned to one pipeline.


    :param segmentation:
        This segmentation object needs to have one multipolygon for every type of ground class (dense forrest, steep hill, etc..).
        If the segmentation is not in EPSG:4326 it must be converted first! See utils.convert_segmentation.
        It might be necessary to swap the lon and lat coordinates. See  segmentation.swap_coordinates
    :type: adaptivefiltering.segmentation.Segmentation

    :param pipelines:
        All pipelines that one wants to link with the given segmentations.

    :type: list of adaptivefiltering.filter.Pipeline


    :return:
        A segmentation object with added pipeline information
    :rtype:  adaptivefiltering.segmentation.Segmentation
    """

    # passes the segment to the _update_seg_pin function
    def on_button_clicked(b, segmentation=None):
        return _update_seg_marker(segmentation)

    # holds a segmentation and calculates
    def _update_seg_marker(segmentation):
        # initilizes a new marker
        for feature in segmentation["features"]:
            feature["properties"]["style"] = {
                "pane": "overlayPane",
                "attribution": "null",
                "bubblingMouseEvents": "true",
                "fill": "true",
                "smoothFactor": 1,
                "noClip": "false",
                "stroke": "true",
                "color": "red",
                "weight": 4,
                "opacity": 0.3,
                "lineCap": "round",
                "lineJoin": "round",
                "dashArray": "null",
                "dashOffset": "null",
                "fillColor": "red",
                "fillOpacity": 0.0,
                "fillRule": "evenodd",
                "interactive": "true",
                "clickable": "true",
            }
        for layer in map_.map.layers:
            if layer.name == "Current Segmentation":
                map_.map.remove_layer(layer)

        map_.load_geojson(segmentation, "Current Segmentation")

    def _create_right_side_menu():
        right_side_label = ipywidgets.Label("Assign Pipelines to Segmentations")
        from adaptivefiltering.segmentation import split_segmentation_classes

        # needed to quickly check if all features have the same keys

        split_segmentation = split_segmentation_classes(segmentation)

        feature_dropdown = ipywidgets.Dropdown(
            options=split_segmentation.keys(),
            layout=fullwidth,
        )

        right_side = ipywidgets.VBox(
            [
                feature_dropdown,
                right_side_label,
            ]
        )
        box_dict = _create_segmentation_pipeline_assignments(split_segmentation)

        return right_side, box_dict, feature_dropdown

    def _create_segmentation_pipeline_assignments(split_segmentation):
        # pipeline author has to be replaced with the storage location
        # the no pipeline option ensures, that the user picks one pipeline.
        dropdown_options = [("no Pipeline", "")] + [
<<<<<<< HEAD
            (pipeline.title, pipeline.author) for pipeline in pipelines
=======
            (
                pipeline.title,
                hashlib.sha1(
                    repr(pipeline.config.get("metadata", {})).encode()
                ).hexdigest(),
            )
            for pipeline in pipelines
>>>>>>> 210a042e
        ]
        # This dict saves the different VBoxes as well as the corresponding dropdown values
        box_dict = {}

        # iterate over all different properties:
        for key in split_segmentation.keys():
            box_dict.setdefault("VBox", {}).setdefault(key, ipywidgets.VBox())
            box_dict.setdefault("DropDown", {}).setdefault(key, {})

            # for every new feature we ccreate alocation button, a nametag and a dropdown menu with all pipeline options.
            for i, (value, segment) in enumerate(split_segmentation[key].items()):

                label = ipywidgets.Label(
                    f"{key}: {value}",
                    layout=ipywidgets.Layout(width="80%"),
                )
                # used to hightlight the selected segmentation
                button = ipywidgets.Button(
                    icon="map-marker-alt", layout=ipywidgets.Layout(width="20%")
                )
                button.on_click(
                    functools.partial(on_button_clicked, segmentation=segment)
                )
<<<<<<< HEAD

                # used to assign a pipeline to a segmentation
                new_dropdown = ipywidgets.Dropdown(
                    options=dropdown_options,
                    layout=fullwidth,
                )
                box_dict["DropDown"][key][value] = new_dropdown

                box = ipywidgets.VBox(
                    children=[ipywidgets.HBox(children=[label, button]), new_dropdown]
                )

=======

                # used to assign a pipeline to a segmentation
                new_dropdown = ipywidgets.Dropdown(
                    options=dropdown_options,
                    layout=fullwidth,
                )
                box_dict["DropDown"][key][value] = new_dropdown

                box = ipywidgets.VBox(
                    children=[ipywidgets.HBox(children=[label, button]), new_dropdown]
                )

>>>>>>> 210a042e
                box_dict["VBox"][key].children = box_dict["VBox"][key].children + (box,)

        return box_dict

    def _assign_pipelines():

        # searches through the segmentation for the currently assigned property and adds all selcted pipeline values.
        assigned_segmentation = copy.deepcopy(segmentation)
        for feature in assigned_segmentation["features"]:
            for value, dropdown_widget in box_dict["DropDown"][
                feature_dropdown.value
            ].items():

                if value == feature["properties"][feature_dropdown.value]:
                    feature["properties"]["pipeline"] = dropdown_widget.value
        return assigned_segmentation

    def _update_assignment_widget(c):
        # switch between different properties
        if len(right_side.children) >= 3:
            right_side.children = right_side.children[:2]
        right_side.children = right_side.children + (
            box_dict["VBox"][feature_dropdown.value],
        )

    dataset = PDALInMemoryDataSet.convert(dataset)

    controls, map_ = setup_overlay_control(
        dataset, with_map=True, inlude_draw_controle=False
    )
    map_.load_geojson(segmentation, "Segmentation")

    map_widget = map_.show()
    map_widget.layout = fullwidth

    finalize = ipywidgets.Button(description="Finalize")
    finalize.layout = fullwidth

    # Create the overall app layout
    right_side, box_dict, feature_dropdown = _create_right_side_menu()

    # Add finalize to the controls widgets
    controls.children = (finalize,) + controls.children

    app = ipywidgets.AppLayout(
        header=None,
        left_sidebar=controls,
        center=map_widget,
        right_sidebar=right_side,
        footer=None,
        pane_widths=[1, 3, 1],
    )

    feature_dropdown.observe(_update_assignment_widget)
    _update_assignment_widget(0)

    # get all dropdown_menus into a list
    all_dropdowns = [
        list(dropdown_list.values()) for dropdown_list in box_dict["DropDown"].values()
    ]
    all_dropdowns = [item for sublist in all_dropdowns for item in sublist]
    segmentation_proxy = return_proxy(
        lambda: _assign_pipelines(), [feature_dropdown] + all_dropdowns
    )
    IPython.display.display(app)

    def _finalize_simple(_):
        app.layout.display = "none"

    finalize.on_click(_finalize_simple)

    return segmentation_proxy


def apply_restriction(dataset, segmentation=None):
    """The Jupyter UI to create a segmentation object from scratch.

    The use of this UI will soon be described in detail.
    """

    dataset = as_pdal(dataset)

    def apply_restriction(seg):

        # convert the segmentation from EPSG:4326 to the spatial reference of the dataset
        seg = convert_segmentation(seg, dataset.spatial_reference)

        # if multiple polygons have been selected they will be merged in one multipolygon
        # this guarentees, that len(seg[features]) is always 1.
        seg = merge_segmentation_features(seg)

        # Construct a WKT Polygon for the clipping
        # this will be either a single polygon or a multipolygon
        polygons = ogr.CreateGeometryFromJson(str(seg["features"][0]["geometry"]))
        polygons_wkt = polygons.ExportToWkt()

        from adaptivefiltering.pdal import execute_pdal_pipeline

        # Apply the cropping filter with all polygons
        newdata = execute_pdal_pipeline(
            dataset=dataset, config={"type": "filters.crop", "polygon": polygons_wkt}
        )

        return PDALInMemoryDataSet(
            pipeline=newdata,
            spatial_reference=dataset.spatial_reference,
        )

    # Maybe this is not meant to be interactive
    if segmentation is not None:
        return apply_restriction(segmentation)

    # If this is interactive, construct the widgets
    controls, map_ = setup_overlay_control(dataset, with_map=True)
    finalize = ipywidgets.Button(description="Finalize")
    segmentation_proxy = return_proxy(lambda: dataset, [])

    map_widget = map_.show()

    map_widget.layout = fullwidth
    finalize.layout = fullwidth

    # Add finalize to the controls widgets
    controls.children = (finalize,) + controls.children

    # Create the overall app layout
    app = ipywidgets.AppLayout(
        header=None,
        left_sidebar=controls,
        center=map_widget,
        right_sidebar=None,
        footer=None,
        pane_widths=[1, 3, 0],
    )

    # Show the final widget
    IPython.display.display(app)

    def _finalize_simple(_):
        app.layout.display = "none"
        segmentation_proxy.__wrapped__ = apply_restriction(map_.return_segmentation())

    finalize.on_click(_finalize_simple)

    return segmentation_proxy


def show_interactive(dataset, filtering_callback=None, update_classification=False):
    """The interactive UI to visualize a dataset

    :param dataset:
        The Lidar dataset to visualize
    :type dataset: adaptivefiltering.DataSet
    :param filtering_callback:
        A callback that is called to transform the dataset before visualization.
        This may be used to hook in additional functionality like the execution
        of a filtering pipeline
    :type pipeline: Callable
    :param update_classification:
        Whether or not the classification values shown in the UI need to be updated
        for each preview. Boils down to the question of whether :code:`filtering_callback`
        potentially changes the classification of the dataset.
    :type update_classification: bool
    """

    # If dataset is not rasterized already, do it now
    if not isinstance(dataset, DigitalSurfaceModel):
        dataset = dataset.rasterize()

    (
        controls,
        form,
        classification,
        rasterization_widget_form,
        load_raster_button,
    ) = setup_overlay_control(dataset)

    # Get a container widget for the visualization itself
    content = ipywidgets.Box([ipywidgets.Label("Currently rendering visualization...")])

    # Create the overall app layout
    app = ipywidgets.AppLayout(
        header=None,
        left_sidebar=controls,
        center=content,
        right_sidebar=None,
        footer=None,
        pane_widths=[1, 3, 0],
    )

    def trigger_visualization(b):
        with hourglass_icon(b):
            # Maybe call the given callback
            nonlocal dataset
            if filtering_callback is not None:
                dataset = filtering_callback(dataset.dataset).rasterize()

            # Maybe update the classification widget if necessary
            if update_classification:
                nonlocal classification
                classification.children = (classification_widget([dataset]),)

            # Rerasterize if necessary
            dataset = dataset.dataset.rasterize(
                classification=classification.children[0].value,
                **rasterization_widget_form.data,
            )

            # Trigger visualization
            app.center.children = (dataset.show(**form.data),)

    # Get a visualization button
    load_raster_button.on_click(trigger_visualization)

    # Click the button once to trigger initial visualization
    load_raster_button.click()

    return app


def select_pipeline_from_library(multiple=False):
    """The Jupyter UI to select filtering pipelines from libraries.

    The use of this UI is described in detail in `the notebook on filtering libraries`_.

    .. _the notebook on filtering libraries: libraries.nblink

    :param multiple:
        Whether or not it should be possible to select multiple filter pipelines.
    :type multiple: bool
    :return:
        Returns the selected pipeline object(s)
    :rtype: adaptivefiltering.filter.Pipeline
    """

    def library_name(lib):
        if lib.name is not None:
            return lib.name
        else:
            return lib.path

    # Collect checkboxes in the selection menu
    library_checkboxes = [
        ipywidgets.Checkbox(value=True, description=library_name(lib), indent=False)
        for lib in get_filter_libraries()
    ]
    backend_checkboxes = {
        name: ipywidgets.Checkbox(value=cls.enabled(), description=name, indent=False)
        for name, cls in Filter._filter_impls.items()
        if Filter._filter_is_backend[name]
    }

    # Extract all authors that contributed to the filter libraries
    def get_author(f):
        if f.author == "":
            return "(unknown)"
        else:
            return f.author

    all_authors = []
    for lib in get_filter_libraries():
        for f in lib.filters:
            all_authors.append(get_author(f))
    all_authors = list(sorted(set(all_authors)))

    # Create checkbox widgets for the all authors
    author_checkboxes = {
        author: ipywidgets.Checkbox(value=True, description=author, indent=False)
        for author in all_authors
    }

    # Use a TagsInput widget for keywords
    keyword_widget = ipywidgets.TagsInput(
        value=library_keywords(),
        allow_duplicates=False,
        tooltip="Keywords to filter for. Filters need to match at least one given keyword in order to be shown.",
    )

    # Create the filter list widget
    filter_list = []
    widget_type = ipywidgets.SelectMultiple if multiple else ipywidgets.Select
    filter_list_widget = widget_type(
        options=[f.title for f in filter_list],
        value=[] if multiple else None,
        description="",
        layout=fullwidth,
    )

    # Create the pipeline description widget
    metadata_schema = load_schema("pipeline.json")["properties"]["metadata"]
    metadata_form = WidgetFormWithLabels(metadata_schema, vertically_place_labels=True)

    def metadata_updater(change):
        # The details of how to access this from the change object differs
        # for Select and SelectMultiple
        if multiple:
            # Check if the change selected a new entry
            if len(change["new"]) > len(change["old"]):
                # If so, we display the metadata of the newly selected one
                (entry,) = set(change["new"]) - set(change["old"])
                metadata_form.data = pyrsistent.thaw(
                    filter_list[entry].config["metadata"]
                )
        else:
            metadata_form.data = pyrsistent.thaw(
                filter_list[change["new"]].config["metadata"]
            )

    filter_list_widget.observe(metadata_updater, names="index")

    # Define a function that allows use to access the selected filters
    def accessor():
        indices = filter_list_widget.index
        if indices is None:
            return None

        # Either return a tuple of filters or a single filter
        if multiple:
            return tuple(filter_list[i] for i in indices)
        else:
            return filter_list[indices]

    # A function that recreates the filtered list of filters
    def update_filter_list(_):
        filter_list.clear()

        # Iterate over all libraries to find filters
        for i, lbox in enumerate(library_checkboxes):
            # If the library is deactivated -> skip
            if not lbox.value:
                continue

            # Iterate over all filters in the given library
            for filter_ in get_filter_libraries()[i].filters:
                # If the filter uses a deselected backend -> skip
                if any(
                    not bbox.value and name in filter_.used_backends()
                    for name, bbox in backend_checkboxes.items()
                ):
                    continue

                # If the author of this pipeline has been deselected -> skip
                if not author_checkboxes[get_author(filter_)].value:
                    continue

                # If the filter does not have at least one selected keyword -> skip
                # Exception: No keywords are specified at all in the library (early dev)
                if library_keywords():
                    if not set(keyword_widget.value).intersection(
                        set(filter_.keywords)
                    ):
                        continue

                # Once we got here we use the filter
                filter_list.append(filter_)

        # Update the widget
        nonlocal filter_list_widget
        filter_list_widget.value = [] if multiple else None
        filter_list_widget.options = [f.title for f in filter_list]

    # Trigger it once in the beginning
    update_filter_list(None)

    # Make all checkbox changes trigger the filter list update
    for box in itertools.chain(
        library_checkboxes, backend_checkboxes.values(), author_checkboxes.values()
    ):
        box.observe(update_filter_list, names="value")

    # Piece all of the above selcetionwidgets together into an accordion
    acc = ipywidgets.Accordion(
        children=[
            ipywidgets.VBox(children=tuple(library_checkboxes)),
            ipywidgets.VBox(children=tuple(backend_checkboxes.values())),
            keyword_widget,
            ipywidgets.VBox(children=tuple(author_checkboxes.values())),
        ],
        titles=["Libraries", "Backends", "Keywords", "Author"],
    )

    button = ipywidgets.Button(description="Finalize", layout=fullwidth)

    # Piece things together into an app layout
    app = ipywidgets.AppLayout(
        left_sidebar=acc,
        center=filter_list_widget,
        right_sidebar=ipywidgets.VBox([button, metadata_form.widget]),
        pane_widths=(1, 1, 1),
    )
    IPython.display.display(app)

    # Return proxy handling
    proxy = return_proxy(accessor, [filter_list_widget])

    def _finalize(_):
        # If nothing has been selected, the finalize button is no-op
        if accessor():
            app.layout.display = "none"

    button.on_click(_finalize)

    return proxy


def select_pipelines_from_library():
    """The Jupyter UI to select filtering pipelines from libraries.

    The use of this UI is described in detail in `the notebook on filtering libraries`_.

    .. _the notebook on filtering libraries: libraries.nblink

    :return:
        Returns the selected pipeline object(s)
    :rtype: adaptivefiltering.filter.Pipeline
    """

    return select_pipeline_from_library(multiple=True)


def select_best_pipeline(dataset=None, pipelines=None):
    """Select the best pipeline for a given dataset.

    The use of this UI is described in detail in `the notebook on selecting filter pipelines`_.

    .. _the notebook on selecting filter pipelines: selection.nblink

    :param dataset:
        The dataset to use for visualization of ground point filtering results
    :type dataset: adaptivefiltering.DataSet
    :param pipelines:
        The tentative list of pipelines to try. May e.g. have been selected using
        the select_pipelines_from_library tool.
    :type pipelines: list
    :return:
        The selected pipeline with end user configuration baked in
    :rtype: adaptivefiltering.filter.Pipeline
    """
    if dataset is None:
        raise AdaptiveFilteringError("A dataset is required for 'select_best_pipeline'")

    if pipelines is None:
        raise AdaptiveFilteringError(
            "At least one pipeline needs to be passed to 'select_best_pipeline'"
        )

    # Finalize button
    finalize = ipywidgets.Button(
        description="Finalize (including end-user configuration into filter)",
        layout=ipywidgets.Layout(width="100%"),
    )

    # Per-pipeline data structures to keep track off
    subwidgets = []
    pipeline_accessors = []

    # Subwidget generator function
    def interactive_pipeline(p):
        # A widget that contains the variability
        varform = ipywidgets_jsonschema.Form(
            p.variability_schema, vertically_place_labels=True, use_sliders=False
        )

        # Piggy-back onto the visualization app
        vis = show_interactive(
            dataset,
            filtering_callback=lambda ds: cached_pipeline_application(
                ds, p, **varform.data
            ),
            update_classification=True,
        )

        # Insert the variability form
        vis.right_sidebar = ipywidgets.VBox(
            children=[ipywidgets.Label("Customization points:"), varform.widget]
        )
        vis.pane_widths = [1, 2, 1]

        # Insert the generated widgets into the outer structures
        subwidgets.append(vis)

        pipeline_accessors.append(
            lambda: p.copy(**p._modify_filter_config(varform.data))
        )

    # Trigger subwidget generation for all pipelines
    for p in pipelines:
        interactive_pipeline(p)

    # Tabs that contain the interactive execution with all given pipelines
    if len(subwidgets) > 1:
        tabs = ipywidgets.Tab(children=subwidgets)
        trivial_tab_titles(tabs)
    elif len(subwidgets) == 1:
        tabs = subwidgets[0]
    else:
        tabs = ipywidgets.Box()

    app = ipywidgets.VBox([finalize, tabs])
    IPython.display.display(app)

    def _return_handler():
        # Get the current selection index of the Tabs widget (if any)
        if len(subwidgets) > 1:
            index = tabs.selected_index
        elif len(subwidgets) == 1:
            index = 0
        else:
            return Pipeline()

        return pipeline_accessors[index]()

    # Return proxy handling
    proxy = return_proxy(_return_handler, [tabs])

    def _finalize(_):
        app.layout.display = "none"

    finalize.on_click(_finalize)

    return proxy


def execute_interactive(dataset, pipeline):
    """Interactively apply a filter pipeline to a given dataset in Jupyter

    This allows you to interactively explore the effects of end user configuration
    values specified by the filtering pipeline.

    :param dataset:
        The dataset to work on
    :type dataset: adaptivefiltering.DataSet
    :param pipeline:
        The pipeline to execute.
    :type pipelines: adaptivefiltering.filter.Pipeline
    :return:
        The pipeline with the end user configuration baked in
    :rtype: adaptivefiltering.filter.Pipeline
    """

    return select_best_pipeline(dataset=dataset, pipelines=[pipeline])<|MERGE_RESOLUTION|>--- conflicted
+++ resolved
@@ -7,16 +7,7 @@
 )
 from adaptivefiltering.paths import load_schema, within_temporary_workspace
 from adaptivefiltering.pdal import PDALInMemoryDataSet
-<<<<<<< HEAD
-from adaptivefiltering.segmentation import (
-    Map,
-    Segmentation,
-    swap_coordinates,
-    convert_segmentation,
-)
-=======
-from adaptivefiltering.segmentation import Map, swap_coordinates
->>>>>>> 210a042e
+from adaptivefiltering.segmentation import Map, convert_segmentation
 from adaptivefiltering.utils import (
     AdaptiveFilteringError,
     merge_segmentation_features,
@@ -632,8 +623,6 @@
 
     :param segmentation:
         This segmentation object needs to have one multipolygon for every type of ground class (dense forrest, steep hill, etc..).
-        If the segmentation is not in EPSG:4326 it must be converted first! See utils.convert_segmentation.
-        It might be necessary to swap the lon and lat coordinates. See  segmentation.swap_coordinates
     :type: adaptivefiltering.segmentation.Segmentation
 
     :param pipelines:
@@ -709,9 +698,6 @@
         # pipeline author has to be replaced with the storage location
         # the no pipeline option ensures, that the user picks one pipeline.
         dropdown_options = [("no Pipeline", "")] + [
-<<<<<<< HEAD
-            (pipeline.title, pipeline.author) for pipeline in pipelines
-=======
             (
                 pipeline.title,
                 hashlib.sha1(
@@ -719,7 +705,6 @@
                 ).hexdigest(),
             )
             for pipeline in pipelines
->>>>>>> 210a042e
         ]
         # This dict saves the different VBoxes as well as the corresponding dropdown values
         box_dict = {}
@@ -743,7 +728,6 @@
                 button.on_click(
                     functools.partial(on_button_clicked, segmentation=segment)
                 )
-<<<<<<< HEAD
 
                 # used to assign a pipeline to a segmentation
                 new_dropdown = ipywidgets.Dropdown(
@@ -756,20 +740,6 @@
                     children=[ipywidgets.HBox(children=[label, button]), new_dropdown]
                 )
 
-=======
-
-                # used to assign a pipeline to a segmentation
-                new_dropdown = ipywidgets.Dropdown(
-                    options=dropdown_options,
-                    layout=fullwidth,
-                )
-                box_dict["DropDown"][key][value] = new_dropdown
-
-                box = ipywidgets.VBox(
-                    children=[ipywidgets.HBox(children=[label, button]), new_dropdown]
-                )
-
->>>>>>> 210a042e
                 box_dict["VBox"][key].children = box_dict["VBox"][key].children + (box,)
 
         return box_dict
