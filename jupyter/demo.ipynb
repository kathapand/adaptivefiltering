{
 "cells": [
  {
   "cell_type": "markdown",
   "metadata": {},
   "source": [
    "## Demo of the Adaptive Ground Point Filtering Library"
   ]
  },
  {
   "cell_type": "markdown",
   "metadata": {},
   "source": [
    "This notebook gives a tour of the capabilities of `adaptivefiltering`. It is continuously updated while we develop the library. You can execute the code in each cell by pressing `Ctrl+Enter`. To start your own project based on `adaptivefiltering`, you can either edit this notebook or start a new one."
   ]
  },
  {
   "cell_type": "markdown",
   "metadata": {},
   "source": [
    "The first thing to do in *every* Jupyter notebook that uses `adaptivefiltering` is to import the library:"
   ]
  },
  {
   "cell_type": "code",
   "execution_count": null,
   "metadata": {},
   "outputs": [],
   "source": [
    "import adaptivefiltering"
   ]
  },
  {
   "cell_type": "markdown",
   "metadata": {},
   "source": [
    "### Working with data sets"
   ]
  },
  {
   "cell_type": "markdown",
   "metadata": {},
   "source": [
    "To work on a Lidar data set, you need construct a dataset object by reading a LAS/LAZ file:"
   ]
  },
  {
   "cell_type": "code",
   "execution_count": null,
   "metadata": {
    "tags": []
   },
   "outputs": [],
   "source": [
    "ds = adaptivefiltering.DataSet(filename=\"data/500k_NZ20_Westport.laz\")"
   ]
  },
  {
   "cell_type": "markdown",
   "metadata": {},
   "source": [
<<<<<<< HEAD
    "The data set can be visualized in the notebook through its `show_points()` method:"
=======
    "In above example, we are loading a small sample data set that is provided by `adaptivefiltering`. You can also load your own data set by providing its filename. `adaptivefiltering` currently only supports datasets in LAS and LAZ format. The dataset file is assumed to be located in the current working directory, unless you first specify its location using this command:"
>>>>>>> bf08633c
   ]
  },
  {
   "cell_type": "code",
   "execution_count": null,
   "metadata": {},
   "outputs": [],
   "source": [
    "adaptivefiltering.set_data_directory(\"/some/directory\")"
   ]
  },
  {
   "cell_type": "markdown",
   "metadata": {},
   "source": [
<<<<<<< HEAD
    "Similarly, the surface can be visualized as a surface:"
=======
    "With the dataset loaded as the object `ds`, we have several ways of visualizing the data set. We can use the `show_points` method to get a scatter plot of the points in the point cloud:"
>>>>>>> bf08633c
   ]
  },
  {
   "cell_type": "code",
   "execution_count": null,
   "metadata": {},
   "outputs": [],
   "source": [
<<<<<<< HEAD
    "ds.show_mesh(resolution=3)"
=======
    "ds.show_points()"
>>>>>>> bf08633c
   ]
  },
  {
   "cell_type": "markdown",
   "metadata": {},
   "source": [
<<<<<<< HEAD
    "For a 2D visual representation of the surface, a hillshade model can be visualized:"
=======
    "If above visualization does not show any points, you should consider switching to a different web browser (Google Chrome is the most robust choice). Alternatively, we can visualize the data set as 2.5D mesh using the `show_mesh` method with a specified resolution in meters:"
>>>>>>> bf08633c
   ]
  },
  {
   "cell_type": "code",
   "execution_count": null,
   "metadata": {},
   "outputs": [],
   "source": [
<<<<<<< HEAD
    "ds.show_hillshade(resolution=1)"
=======
    "ds.show_mesh(resolution=3)"
>>>>>>> bf08633c
   ]
  }
 ],
 "metadata": {
  "interpreter": {
   "hash": "7a42a518fa29c240d94160a104e2571f110fb503155511d5e924fad0a3805a00"
  },
  "kernelspec": {
<<<<<<< HEAD
   "display_name": "Python 3",
   "language": "python",
=======
   "display_name": "Python 3.9.6 64-bit ('adaptivefiltering': conda)",
>>>>>>> bf08633c
   "name": "python3"
  },
  "language_info": {
   "codemirror_mode": {
    "name": "ipython",
    "version": 3
   },
   "file_extension": ".py",
   "mimetype": "text/x-python",
   "name": "python",
   "nbconvert_exporter": "python",
   "pygments_lexer": "ipython3",
   "version": "3.9.6"
  }
 },
 "nbformat": 4,
 "nbformat_minor": 4
}<|MERGE_RESOLUTION|>--- conflicted
+++ resolved
@@ -18,7 +18,7 @@
    "cell_type": "markdown",
    "metadata": {},
    "source": [
-    "The first thing to do in *every* Jupyter notebook that uses `adaptivefiltering` is to import the library:"
+    "The first thing to do in a Jupyter notebook that uses `filteradapt` is to import the library:"
    ]
   },
   {
@@ -59,11 +59,7 @@
    "cell_type": "markdown",
    "metadata": {},
    "source": [
-<<<<<<< HEAD
-    "The data set can be visualized in the notebook through its `show_points()` method:"
-=======
     "In above example, we are loading a small sample data set that is provided by `adaptivefiltering`. You can also load your own data set by providing its filename. `adaptivefiltering` currently only supports datasets in LAS and LAZ format. The dataset file is assumed to be located in the current working directory, unless you first specify its location using this command:"
->>>>>>> bf08633c
    ]
   },
   {
@@ -78,12 +74,9 @@
   {
    "cell_type": "markdown",
    "metadata": {},
+   "outputs": [],
    "source": [
-<<<<<<< HEAD
-    "Similarly, the surface can be visualized as a surface:"
-=======
     "With the dataset loaded as the object `ds`, we have several ways of visualizing the data set. We can use the `show_points` method to get a scatter plot of the points in the point cloud:"
->>>>>>> bf08633c
    ]
   },
   {
@@ -92,22 +85,14 @@
    "metadata": {},
    "outputs": [],
    "source": [
-<<<<<<< HEAD
-    "ds.show_mesh(resolution=3)"
-=======
     "ds.show_points()"
->>>>>>> bf08633c
    ]
   },
   {
    "cell_type": "markdown",
    "metadata": {},
    "source": [
-<<<<<<< HEAD
-    "For a 2D visual representation of the surface, a hillshade model can be visualized:"
-=======
-    "If above visualization does not show any points, you should consider switching to a different web browser (Google Chrome is the most robust choice). Alternatively, we can visualize the data set as 2.5D mesh using the `show_mesh` method with a specified resolution in meters:"
->>>>>>> bf08633c
+    "Similarly, the surface can be visualized as a surface:"
    ]
   },
   {
@@ -116,11 +101,23 @@
    "metadata": {},
    "outputs": [],
    "source": [
-<<<<<<< HEAD
+    "ds.show_mesh(resolution=3)"
+   ]
+  },
+  {
+   "cell_type": "markdown",
+   "metadata": {},
+   "source": [
+    "For a 2D visual representation of the surface, a hillshade model can be visualized:"
+   ]
+  },
+  {
+   "cell_type": "code",
+   "execution_count": null,
+   "metadata": {},
+   "outputs": [],
+   "source": [
     "ds.show_hillshade(resolution=1)"
-=======
-    "ds.show_mesh(resolution=3)"
->>>>>>> bf08633c
    ]
   }
  ],
@@ -129,12 +126,8 @@
    "hash": "7a42a518fa29c240d94160a104e2571f110fb503155511d5e924fad0a3805a00"
   },
   "kernelspec": {
-<<<<<<< HEAD
-   "display_name": "Python 3",
+   "display_name": "Python 3 (ipykernel)",
    "language": "python",
-=======
-   "display_name": "Python 3.9.6 64-bit ('adaptivefiltering': conda)",
->>>>>>> bf08633c
    "name": "python3"
   },
   "language_info": {
