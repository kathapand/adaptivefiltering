--- conflicted
+++ resolved
@@ -45,12 +45,7 @@
    },
    "outputs": [],
    "source": [
-<<<<<<< HEAD
-    "#ds = adaptivefiltering.DataSet(\"/home/gwydion/SSC/ThingstaetteDataset/uls_thingstaette.las\")\n",
-    "ds = adaptivefiltering.DataSet(\"data/500k_NZ20_Westport.laz\")"
-=======
     "ds = adaptivefiltering.DataSet(filename=\"data/500k_NZ20_Westport.laz\")"
->>>>>>> 34c0bbeb
    ]
   },
   {
@@ -66,28 +61,16 @@
    "metadata": {},
    "outputs": [],
    "source": [
-<<<<<<< HEAD
-    "ds.show_mesh(resolution=2)\n"
-=======
     "ds.show_points()"
->>>>>>> 34c0bbeb
-   ]
-  },
-  {
-   "cell_type": "code",
-   "execution_count": null,
-   "metadata": {},
-   "outputs": [],
-   "source": [
-<<<<<<< HEAD
-    "import pdal\n",
-    "import json\n",
-    "import numpy as np\n",
-    "import ipyleaflet\n",
-    "import ipywidgets\n"
-=======
+   ]
+  },
+  {
+   "cell_type": "code",
+   "execution_count": null,
+   "metadata": {},
+   "outputs": [],
+   "source": [
     "ds.save_mesh(\"test\", resolution=5)\n"
->>>>>>> 34c0bbeb
    ]
   },
   {
