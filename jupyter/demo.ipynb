{
 "cells": [
  {
   "cell_type": "markdown",
   "metadata": {},
   "source": [
    "## Demo of the Adaptive Ground Point Filtering Library"
   ]
  },
  {
   "cell_type": "markdown",
   "metadata": {},
   "source": [
    "This notebook gives a tour of the capabilities of `adaptivefiltering`. It is continuously updated while we develop the library. You can execute the code in each cell by pressing `Ctrl+Enter`. To start your own project based on `adaptivefiltering`, you can either edit this notebook or start a new one."
   ]
  },
  {
   "cell_type": "markdown",
   "metadata": {},
   "source": [
<<<<<<< HEAD
    "The first thing to do in *every* Jupyter notebook that uses `adaptivefiltering` is to import the library:"
=======
    "The first thing to do in a Jupyter notebook that uses `adaptivefiltering` is to import the library:"
>>>>>>> 40d885cc
   ]
  },
  {
   "cell_type": "code",
   "execution_count": null,
   "metadata": {},
   "outputs": [],
   "source": [
    "import adaptivefiltering"
   ]
  },
  {
   "cell_type": "markdown",
   "metadata": {},
   "source": [
    "### Working with data sets"
   ]
  },
  {
   "cell_type": "markdown",
   "metadata": {},
   "source": [
    "To work on a Lidar data set, you need construct a dataset object by reading a LAS/LAZ file:"
   ]
  },
  {
   "cell_type": "code",
   "execution_count": null,
   "metadata": {
    "tags": []
   },
   "outputs": [],
   "source": [
    "ds = adaptivefiltering.DataSet(filename=\"data/500k_NZ20_Westport.laz\")"
   ]
  },
  {
   "cell_type": "markdown",
   "metadata": {},
   "source": [
    "In above example, we are loading a small sample data set that is provided by `adaptivefiltering`. You can also load your own data set by providing its filename. `adaptivefiltering` currently only supports datasets in LAS and LAZ format. The dataset file is assumed to be located in the current working directory, unless you first specify its location using this command:"
   ]
  },
  {
   "cell_type": "code",
   "execution_count": null,
   "metadata": {},
   "outputs": [],
   "source": [
    "adaptivefiltering.set_data_directory(\"/some/directory\")"
   ]
  },
  {
   "cell_type": "markdown",
   "metadata": {},
   "source": [
    "With the dataset loaded as the object `ds`, we have several ways of visualizing the data set. We can use the `show_points` method to get a scatter plot of the points in the point cloud:"
   ]
  },
  {
   "cell_type": "code",
   "execution_count": null,
   "metadata": {},
   "outputs": [],
   "source": [
    "ds.show_points()"
   ]
  },
  {
   "cell_type": "markdown",
   "metadata": {},
   "source": [
    "Similarly, the surface can be visualized as a surface:"
   ]
  },
  {
   "cell_type": "code",
   "execution_count": null,
   "metadata": {},
   "outputs": [],
   "source": [
    "ds.show_mesh(resolution=3)"
   ]
  },
  {
   "cell_type": "markdown",
   "metadata": {},
   "source": [
    "For a 2D visual representation of the surface, a hillshade model can be visualized:"
   ]
  },
  {
   "cell_type": "code",
   "execution_count": null,
   "metadata": {},
   "outputs": [],
   "source": [
    "ds.show_hillshade(resolution=1)"
   ]
  }
 ],
 "metadata": {
  "interpreter": {
   "hash": "7a42a518fa29c240d94160a104e2571f110fb503155511d5e924fad0a3805a00"
  },
  "kernelspec": {
<<<<<<< HEAD
   "display_name": "Python 3",
   "language": "python",
=======
   "display_name": "Python 3.9.6 64-bit ('adaptivefiltering': conda)",
>>>>>>> 40d885cc
   "name": "python3"
  },
  "language_info": {
   "codemirror_mode": {
    "name": "ipython",
    "version": 3
   },
   "file_extension": ".py",
   "mimetype": "text/x-python",
   "name": "python",
   "nbconvert_exporter": "python",
   "pygments_lexer": "ipython3",
   "version": "3.9.4"
  }
 },
 "nbformat": 4,
 "nbformat_minor": 4
}<|MERGE_RESOLUTION|>--- conflicted
+++ resolved
@@ -18,11 +18,7 @@
    "cell_type": "markdown",
    "metadata": {},
    "source": [
-<<<<<<< HEAD
-    "The first thing to do in *every* Jupyter notebook that uses `adaptivefiltering` is to import the library:"
-=======
     "The first thing to do in a Jupyter notebook that uses `adaptivefiltering` is to import the library:"
->>>>>>> 40d885cc
    ]
   },
   {
@@ -129,12 +125,7 @@
    "hash": "7a42a518fa29c240d94160a104e2571f110fb503155511d5e924fad0a3805a00"
   },
   "kernelspec": {
-<<<<<<< HEAD
-   "display_name": "Python 3",
-   "language": "python",
-=======
    "display_name": "Python 3.9.6 64-bit ('adaptivefiltering': conda)",
->>>>>>> 40d885cc
    "name": "python3"
   },
   "language_info": {
@@ -147,7 +138,7 @@
    "name": "python",
    "nbconvert_exporter": "python",
    "pygments_lexer": "ipython3",
-   "version": "3.9.4"
+   "version": "3.9.6"
   }
  },
  "nbformat": 4,
