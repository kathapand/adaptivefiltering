{
 "cells": [
  {
   "cell_type": "markdown",
   "id": "2085e552-3dd8-4a2b-a646-2cc08a818255",
   "metadata": {},
   "source": [
    "## Mapping segmentations to filter pipelines"
   ]
  },
  {
   "cell_type": "markdown",
   "id": "e4f5df45",
   "metadata": {},
   "source": [
<<<<<<< HEAD
    "This notebook is an example to show how one can combine previously tuned pipelines with a segmented dataset.\n",
    "In the end each terrain class is assigned their respective pipeline.\n",
    " "
=======
    "When talking about *adaptive* ground point filtering in `adaptivefiltering` we have two types of adaptivity in mind: Parameter adaptivity and spatial adaptivity. This notebook describes the details of how spatial adaptivity is implemented in `adaptivefiltering`. It assumes that you have already created a suitable segmentation of your dataset into spatial features (e.g. in a GIS). We will then see how we can attach filter pipeline information to that segmentation file."
>>>>>>> 210a042e
   ]
  },
  {
   "cell_type": "code",
   "execution_count": null,
   "id": "3a9768c0-91a2-47c6-bdba-2bea91e7e9b8",
   "metadata": {},
   "outputs": [],
   "source": [
    "import adaptivefiltering as af"
   ]
  },
  {
   "cell_type": "markdown",
   "id": "9dd14ed6",
   "metadata": {},
   "source": [
<<<<<<< HEAD
    "First we need to import our dataset, segmentation and the desired pipelines.\n",
    "\n"
=======
    "We again work on our demonstrator dataset:"
>>>>>>> 210a042e
   ]
  },
  {
   "cell_type": "code",
   "execution_count": null,
   "id": "ead2d92e-4be8-4aa6-82fc-7758d3583b6b",
   "metadata": {},
   "outputs": [],
   "source": [
    "ds = af.DataSet(filename=\"500k_NZ20_Westport.laz\")"
   ]
  },
  {
   "cell_type": "markdown",
   "id": "fd0076db-99a2-4657-9390-dde78f6d2d31",
   "metadata": {},
   "source": [
<<<<<<< HEAD
    "Import the segmentation.\n",
    "Note that the segmentation has to be done in an external program."
=======
    "Next, we import the segmentation the GeoJSON file. It is assumed to contain a `FeatureCollection` in the sense of the GeoJSON standard where each features combines the geometric information of the segment (`Polygon` or `Multipolygon`) and a number of properties. One of these properties should contain your custom classification of the segments into classes."
>>>>>>> 210a042e
   ]
  },
  {
   "cell_type": "code",
   "execution_count": null,
   "id": "76d28da8-e98a-4079-85ca-4459d793faad",
   "metadata": {},
   "outputs": [],
   "source": [
<<<<<<< HEAD
    "# In the future it is necessary to include a spatial reference for the Segmentation.For\n",
    "segmentation = af.segmentation.Segmentation.load(\"westportSegmentation.geojson\")"
=======
    "segmentation = af.load_segmentation(\"westportSegmentation.geojson\")"
>>>>>>> 210a042e
   ]
  },
  {
   "cell_type": "markdown",
   "id": "a8ad7599-9db4-4036-bdac-7400d2b7b1a5",
   "metadata": {},
   "source": [
<<<<<<< HEAD
    "set a filter library"
=======
    "As we are trying to map features to filter pipelines, we also need to load some filter pipelines. Here, we are directly opening these using `load_filter`. In practice, these should be selected from available filter libraries using e.g. the tools described in [Working with filter libraries](libraries.ipynb)."
>>>>>>> 210a042e
   ]
  },
  {
   "cell_type": "code",
   "execution_count": null,
   "id": "8b8b0f04",
   "metadata": {},
   "outputs": [],
   "source": [
<<<<<<< HEAD
    "# these are subject to change\n",
    "p1 = af.load_filter(\"testfilter1.json\")\n",
    "p2 = af.load_filter(\"testfilter2.json\")"
   ]
  },
  {
   "cell_type": "markdown",
   "id": "62fe52f4-30be-4724-a7da-0e201a78f021",
   "metadata": {},
   "source": [
    "add all desired pipelines to a list"
   ]
  },
  {
   "cell_type": "code",
   "execution_count": null,
   "id": "eaa89e7c-b13b-4118-87bf-26ff50fab74d",
   "metadata": {},
   "outputs": [],
   "source": [
    "pipelines = [p1, p2]"
=======
    "pipelines = [af.load_filter(\"testfilter1.json\"), af.load_filter(\"testfilter2.json\")]"
>>>>>>> 210a042e
   ]
  },
  {
   "cell_type": "markdown",
   "id": "234a23de-7abc-4236-8155-a8433fce27d1",
   "metadata": {},
   "source": [
<<<<<<< HEAD
    "assign_pipeline is an interactive widget that allows the user to assign a pipeline to features based on property keywords.\n",
    "\n",
    "For this one chooses which property keyword is used to group the segmentations and then uses the dropdown menüs to select the proper pipeline.\n",
    "\n",
    "once the pipelines have been assigned use the finalize button to close the widget"
=======
    "The core task of assigning filter piplines is done by the `assign_pipeline` function which allows us to interactively set filter pipelines. On the right hand side, we can choose which property of our GeoJSON file contains the classification information. A feature can be highlighted on the map by clicking the <i class=\"fas fa-map-marker-alt\"></i> button. For each class of segments, a pipeline can be selected from the dropdown menu:"
>>>>>>> 210a042e
   ]
  },
  {
   "cell_type": "code",
   "execution_count": null,
   "id": "cc53b51f-1448-4d0a-94d7-d08e312844b3",
   "metadata": {
    "tags": []
   },
   "outputs": [],
   "source": [
    "assigned_segmentation = af.assign_pipeline(\n",
    "    ds, segmentation=segmentation, pipelines=pipelines\n",
    ")"
   ]
  },
  {
   "cell_type": "markdown",
   "id": "f17a82d5-eb7e-4300-a22b-db371aa8d6bc",
   "metadata": {},
   "source": [
<<<<<<< HEAD
    "Once the pipelines are assigned the returned segmentation object has a new property called \"pipeline\" that will direct the adaptivefiltering command line interface to the corresponding file."
=======
    "Once the pipelines are assigned, the returned segmentation object has a new property called \"pipeline\" that will direct the adaptivefiltering command line interface to the corresponding filter pipeline file. The modified file can be saved to disk by using the `save` method:"
>>>>>>> 210a042e
   ]
  },
  {
   "cell_type": "code",
   "execution_count": null,
   "id": "ffc060ca-78db-46ac-8453-2af6d7c2f1ce",
   "metadata": {},
   "outputs": [],
   "source": [
    "assigned_segmentation.save(\"assigned_segmentation.geojson\")"
   ]
<<<<<<< HEAD
=======
  },
  {
   "cell_type": "markdown",
   "id": "3470c09c-7bfa-484b-979f-64624ce6272e",
   "metadata": {},
   "source": [
    "It is worth noting that `adaptivefiltering` does not store the entire filter configuration in the GeoJSON object. This is done to allow further refinement of the used filter pipelines after the segmentation is created. Also, it does not store absolute or relative paths to your filter pipelines, because these could always change when moving to new hardware or when reorganizing your project. Instead it stores the metadata of your filter (in hashed form) and compares it against the metadata of the filter pipelines in your currently loaded filter libraries. If metadata is ambiguous across the given filter libraries, an error will be thrown."
   ]
>>>>>>> 210a042e
  }
 ],
 "metadata": {
  "kernelspec": {
   "display_name": "Python 3",
   "language": "python",
   "name": "python3"
  },
  "language_info": {
   "codemirror_mode": {
    "name": "ipython",
    "version": 3
   },
   "file_extension": ".py",
   "mimetype": "text/x-python",
   "name": "python",
   "nbconvert_exporter": "python",
   "pygments_lexer": "ipython3",
   "version": "3.9.10"
  }
 },
 "nbformat": 4,
 "nbformat_minor": 5
}<|MERGE_RESOLUTION|>--- conflicted
+++ resolved
@@ -13,13 +13,7 @@
    "id": "e4f5df45",
    "metadata": {},
    "source": [
-<<<<<<< HEAD
-    "This notebook is an example to show how one can combine previously tuned pipelines with a segmented dataset.\n",
-    "In the end each terrain class is assigned their respective pipeline.\n",
-    " "
-=======
     "When talking about *adaptive* ground point filtering in `adaptivefiltering` we have two types of adaptivity in mind: Parameter adaptivity and spatial adaptivity. This notebook describes the details of how spatial adaptivity is implemented in `adaptivefiltering`. It assumes that you have already created a suitable segmentation of your dataset into spatial features (e.g. in a GIS). We will then see how we can attach filter pipeline information to that segmentation file."
->>>>>>> 210a042e
    ]
   },
   {
@@ -37,12 +31,7 @@
    "id": "9dd14ed6",
    "metadata": {},
    "source": [
-<<<<<<< HEAD
-    "First we need to import our dataset, segmentation and the desired pipelines.\n",
-    "\n"
-=======
     "We again work on our demonstrator dataset:"
->>>>>>> 210a042e
    ]
   },
   {
@@ -60,12 +49,7 @@
    "id": "fd0076db-99a2-4657-9390-dde78f6d2d31",
    "metadata": {},
    "source": [
-<<<<<<< HEAD
-    "Import the segmentation.\n",
-    "Note that the segmentation has to be done in an external program."
-=======
     "Next, we import the segmentation the GeoJSON file. It is assumed to contain a `FeatureCollection` in the sense of the GeoJSON standard where each features combines the geometric information of the segment (`Polygon` or `Multipolygon`) and a number of properties. One of these properties should contain your custom classification of the segments into classes."
->>>>>>> 210a042e
    ]
   },
   {
@@ -75,12 +59,7 @@
    "metadata": {},
    "outputs": [],
    "source": [
-<<<<<<< HEAD
-    "# In the future it is necessary to include a spatial reference for the Segmentation.For\n",
-    "segmentation = af.segmentation.Segmentation.load(\"westportSegmentation.geojson\")"
-=======
     "segmentation = af.load_segmentation(\"westportSegmentation.geojson\")"
->>>>>>> 210a042e
    ]
   },
   {
@@ -88,11 +67,7 @@
    "id": "a8ad7599-9db4-4036-bdac-7400d2b7b1a5",
    "metadata": {},
    "source": [
-<<<<<<< HEAD
-    "set a filter library"
-=======
     "As we are trying to map features to filter pipelines, we also need to load some filter pipelines. Here, we are directly opening these using `load_filter`. In practice, these should be selected from available filter libraries using e.g. the tools described in [Working with filter libraries](libraries.ipynb)."
->>>>>>> 210a042e
    ]
   },
   {
@@ -102,31 +77,7 @@
    "metadata": {},
    "outputs": [],
    "source": [
-<<<<<<< HEAD
-    "# these are subject to change\n",
-    "p1 = af.load_filter(\"testfilter1.json\")\n",
-    "p2 = af.load_filter(\"testfilter2.json\")"
-   ]
-  },
-  {
-   "cell_type": "markdown",
-   "id": "62fe52f4-30be-4724-a7da-0e201a78f021",
-   "metadata": {},
-   "source": [
-    "add all desired pipelines to a list"
-   ]
-  },
-  {
-   "cell_type": "code",
-   "execution_count": null,
-   "id": "eaa89e7c-b13b-4118-87bf-26ff50fab74d",
-   "metadata": {},
-   "outputs": [],
-   "source": [
-    "pipelines = [p1, p2]"
-=======
     "pipelines = [af.load_filter(\"testfilter1.json\"), af.load_filter(\"testfilter2.json\")]"
->>>>>>> 210a042e
    ]
   },
   {
@@ -134,15 +85,7 @@
    "id": "234a23de-7abc-4236-8155-a8433fce27d1",
    "metadata": {},
    "source": [
-<<<<<<< HEAD
-    "assign_pipeline is an interactive widget that allows the user to assign a pipeline to features based on property keywords.\n",
-    "\n",
-    "For this one chooses which property keyword is used to group the segmentations and then uses the dropdown menüs to select the proper pipeline.\n",
-    "\n",
-    "once the pipelines have been assigned use the finalize button to close the widget"
-=======
     "The core task of assigning filter piplines is done by the `assign_pipeline` function which allows us to interactively set filter pipelines. On the right hand side, we can choose which property of our GeoJSON file contains the classification information. A feature can be highlighted on the map by clicking the <i class=\"fas fa-map-marker-alt\"></i> button. For each class of segments, a pipeline can be selected from the dropdown menu:"
->>>>>>> 210a042e
    ]
   },
   {
@@ -164,11 +107,7 @@
    "id": "f17a82d5-eb7e-4300-a22b-db371aa8d6bc",
    "metadata": {},
    "source": [
-<<<<<<< HEAD
-    "Once the pipelines are assigned the returned segmentation object has a new property called \"pipeline\" that will direct the adaptivefiltering command line interface to the corresponding file."
-=======
     "Once the pipelines are assigned, the returned segmentation object has a new property called \"pipeline\" that will direct the adaptivefiltering command line interface to the corresponding filter pipeline file. The modified file can be saved to disk by using the `save` method:"
->>>>>>> 210a042e
    ]
   },
   {
@@ -180,8 +119,6 @@
    "source": [
     "assigned_segmentation.save(\"assigned_segmentation.geojson\")"
    ]
-<<<<<<< HEAD
-=======
   },
   {
    "cell_type": "markdown",
@@ -190,7 +127,6 @@
    "source": [
     "It is worth noting that `adaptivefiltering` does not store the entire filter configuration in the GeoJSON object. This is done to allow further refinement of the used filter pipelines after the segmentation is created. Also, it does not store absolute or relative paths to your filter pipelines, because these could always change when moving to new hardware or when reorganizing your project. Instead it stores the metadata of your filter (in hashed form) and compares it against the metadata of the filter pipelines in your currently loaded filter libraries. If metadata is ambiguous across the given filter libraries, an error will be thrown."
    ]
->>>>>>> 210a042e
   }
  ],
  "metadata": {
